= Goldberg 0.0.1

A CI server. With pipelines!

== Setting up a new repository

   bin/goldberg add <git url> <name>


== Running Goldberg

   rake server                      # Starts the CI server and the web front-end at localhost:3000

<<<<<<< HEAD
A CI server. With pipelines! Now running on DuoStack!
=======
>>>>>>> 14a12a24
<|MERGE_RESOLUTION|>--- conflicted
+++ resolved
@@ -10,8 +10,3 @@
 == Running Goldberg
 
    rake server                      # Starts the CI server and the web front-end at localhost:3000
-
-<<<<<<< HEAD
-A CI server. With pipelines! Now running on DuoStack!
-=======
->>>>>>> 14a12a24
