--- conflicted
+++ resolved
@@ -14,17 +14,13 @@
   gem "ruby-debug", "~> 0.10.4", :platforms => [:ruby_18, :jruby]
   gem "ruby-debug19", "~> 0.11.6", :platforms => :ruby_19
   gem 'rspec-rails', '~> 2.5.0'
-<<<<<<< HEAD
   gem 'stirlitz', '~> 0.0.1.1'
-  gem 'mongrel', '1.2.0.pre2'
-=======
   if RUBY_PLATFORM == 'java'
     # See https://github.com/carlhuda/bundler/issues/1100
     gem 'mongrel', '~> 1.0'
   else
     gem 'mongrel', '~> 1.2.0.pre2'
   end
->>>>>>> 209ecf73
   gem 'spork', '~> 0.9.0.rc'
   gem 'factory_girl_rails', '~> 1.0.1'
 end