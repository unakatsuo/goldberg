require 'spec_helper'

describe Repository do
  let(:repo) { Repository.new("code_path", "git://github.com/c42/goldberg.git", "production","git") }
  it "checks out the code at the given path and return true on success" do
<<<<<<< HEAD
    expect_command("git clone --depth 1 url code_path --branch production", :execute => true)
=======
    Environment.should_receive(:system).with("git clone --depth 1 git://github.com/c42/goldberg.git code_path --branch production").and_return(true)
>>>>>>> dba0fac4
    repo.checkout.should be_true
  end

  it "knows the sha of current revision" do
    expect_command("cd code_path && git rev-parse --verify HEAD", :execute_with_output => "random_sha\n")
    repo.revision.should == "random_sha"
  end

  context "update" do
    it "updates the code at given location and return true if there are updates" do
      expect_command("cd code_path && git rev-parse --verify HEAD", :execute_with_output => "old_sha")
      expect_command("cd code_path && git rev-parse --verify HEAD", :execute_with_output => "new_sha")
      expect_command("cd code_path && git pull && git submodule init && git submodule update", :execute => true)
      repo.update.should be_true
    end

    it "returns false if code there were no updates" do
      expect_command("cd code_path && git rev-parse --verify HEAD", :execute_with_output => "old_sha")
      expect_command("cd code_path && git rev-parse --verify HEAD", :execute_with_output => "old_sha")
      expect_command("cd code_path && git pull && git submodule init && git submodule update", :execute => true)
      repo.update.should be_false
    end
  end

  context "change list" do
    it "retrieves a list of changes given two revisions" do
      expect_command("cd code_path && git whatchanged old_sha..new_sha --pretty=oneline --name-status", :execute_with_output => "change list")
      repo.change_list("old_sha", "new_sha").should == "change list"
    end

    it "returns empty change list if old sha is blank" do
      Command.any_instance.should_not_receive(:execute_with_output)
      repo.change_list(nil, "new_sha").should be_blank
    end

    it "retrieves a list of changes if old sha is present but new sha is blank" do
      expect_command("cd code_path && git whatchanged old_sha.. --pretty=oneline --name-status", :execute_with_output => "change list")
      repo.change_list("old_sha", nil).should == "change list"
    end
  end

  describe "check if file is versioned" do
    it "should return false if the file is not versioned" do
      expect_command("cd code_path && git checkout some_file 2>>/dev/null || echo 'not versioned'", :execute_with_output => "not versioned")
      repo.versioned?("some_file").should be_false
    end

    it "should return true if the file is versioned" do
      expect_command("cd code_path && git checkout some_file 2>>/dev/null || echo 'not versioned'", :execute_with_output => "")
      repo.versioned?("some_file").should be_true
    end
  end
end<|MERGE_RESOLUTION|>--- conflicted
+++ resolved
@@ -3,11 +3,7 @@
 describe Repository do
   let(:repo) { Repository.new("code_path", "git://github.com/c42/goldberg.git", "production","git") }
   it "checks out the code at the given path and return true on success" do
-<<<<<<< HEAD
-    expect_command("git clone --depth 1 url code_path --branch production", :execute => true)
-=======
-    Environment.should_receive(:system).with("git clone --depth 1 git://github.com/c42/goldberg.git code_path --branch production").and_return(true)
->>>>>>> dba0fac4
+    expect_command("git clone --depth 1 git://github.com/c42/goldberg.git code_path --branch production", :execute => true)
     repo.checkout.should be_true
   end
 
