require "spec_helper"

module Goldberg
  describe Project do
    before(:each) do
      Logger.stub!(:new).and_return(stub(Logger, :info => ''))
      Paths.stub!(:projects).and_return('some_path')
    end

    it "checks out a new git project" do
      FileUtils.should_receive(:mkdir_p).with('some_path/some_project')
      Environment.should_receive(:system).with('git clone git://some.url.git some_path/some_project/code').and_return(true)
      project = Project.add({:url => "git://some.url.git", :name => 'some_project'})
      project.name.should == 'some_project'
    end

    it "updates but doesn't yield if there are no updates" do
      project = Project.new('name')
      project.should_receive(:build_anyway?).and_return(false)
      Environment.should_receive(:system_call_output).with('cd some_path/name/code ; git pull').and_return('Already up-to-date.')
      project.update{|p| true.should_not be}
    end

    it "updates and yields if there are updates" do
      yielded_project = nil
      Environment.should_receive(:system_call_output).with('cd some_path/name/code ; git pull').and_return('some changes')
      project = Project.new('name').update{|p| yielded_project = p}
      yielded_project.should == project
    end

    it "yields if there are is build to be forced even if there are no updates" do
      yielded_project = nil
      project = Project.new('name')
      ['build_status_path', 'build_log_path', 'force_build_path'].each do |method_name|
        File.should_receive(:exist?).with(project.send(method_name)).and_return(true)
      end
      Environment.should_receive(:system_call_output).with('cd some_path/name/code ; git pull').and_return('Already up-to-date.')
      project.update{|p| yielded_project = p}
      yielded_project.should == project
    end

<<<<<<< HEAD
    it "builds the default target and copies the build to its own folder" do
      Environment.should_receive(:system).with('cd some_path/name/code ; rake default > some_path/name/build_log').and_return(true)
=======
    it "builds the default target" do
      Environment.should_receive(:system).with('cd some_path/name/code ; rake default 2>&1').and_yield('some log data', true)
      Environment.stub!(:write_file).with('some_path/name/build_log', 'some log data')
>>>>>>> b4aac822
      Environment.stub!(:write_file).with('some_path/name/build_status', true)
      project = Project.new('name')
      project.should_receive(:latest_build_number).and_return(1)
      FileUtils.should_receive(:mkdir_p).with("some_path/name/builds/2", :verbose => true)
      FileUtils.should_receive(:cp)
      Environment.should_receive(:write_file).with(project.build_number_path, 2.to_s)
      project.build
    end

    it "removes projects" do
      FileUtils.should_receive(:rm_rf).with('some_path/project_to_be_removed/')
      Project.new('project_to_be_removed').remove
    end

    it "reports the status of the project" do
      File.should_receive(:exist?).with('some_path/name/build_status').and_return(true)
      Environment.should_receive(:read_file).with('some_path/name/build_status').and_return('true')
      Project.new('name').status.should == true
    end

    it "writes the build force file" do
      project = Project.new('name')
      Environment.should_receive(:write_file).with(project.force_build_path, '')
      project.force_build
    end
  end
end<|MERGE_RESOLUTION|>--- conflicted
+++ resolved
@@ -39,14 +39,9 @@
       yielded_project.should == project
     end
 
-<<<<<<< HEAD
-    it "builds the default target and copies the build to its own folder" do
-      Environment.should_receive(:system).with('cd some_path/name/code ; rake default > some_path/name/build_log').and_return(true)
-=======
     it "builds the default target" do
       Environment.should_receive(:system).with('cd some_path/name/code ; rake default 2>&1').and_yield('some log data', true)
       Environment.stub!(:write_file).with('some_path/name/build_log', 'some log data')
->>>>>>> b4aac822
       Environment.stub!(:write_file).with('some_path/name/build_status', true)
       project = Project.new('name')
       project.should_receive(:latest_build_number).and_return(1)
