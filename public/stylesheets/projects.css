--- conflicted
+++ resolved
@@ -51,15 +51,11 @@
 }
 
 li.build .timestamp {
-<<<<<<< HEAD
-    width: 140px;
-=======
     width: 139px;
 }
 
 li.build .build-pointer {
     width: 5px;
->>>>>>> 7d6f3264
 }
 
 .latest-build {
