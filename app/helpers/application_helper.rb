module ApplicationHelper
<<<<<<< HEAD
  def project_status(project)
    status(project.latest_build_status)
  end

  def build_status(build)
    status(build.status)
  end

  def status(s)
    s.gsub(/ /, '_')
  end
=======
  def project_status(status)
    status.gsub(/ /, '_')
  end                  
  
  def format_timestamp(timestamp)
    haml_concat timestamp.strftime("%a, %Y/%m/%d %I:%M%p %Z") 
    haml_concat "( #{time_ago_in_words(timestamp)} ago )"
  end  
>>>>>>> 11ae66b2
end<|MERGE_RESOLUTION|>--- conflicted
+++ resolved
@@ -1,5 +1,4 @@
 module ApplicationHelper
-<<<<<<< HEAD
   def project_status(project)
     status(project.latest_build_status)
   end
@@ -11,14 +10,9 @@
   def status(s)
     s.gsub(/ /, '_')
   end
-=======
-  def project_status(status)
-    status.gsub(/ /, '_')
-  end                  
-  
+
   def format_timestamp(timestamp)
-    haml_concat timestamp.strftime("%a, %Y/%m/%d %I:%M%p %Z") 
+    haml_concat timestamp.strftime("%a, %Y/%m/%d %I:%M%p %Z")
     haml_concat "( #{time_ago_in_words(timestamp)} ago )"
-  end  
->>>>>>> 11ae66b2
+  end
 end