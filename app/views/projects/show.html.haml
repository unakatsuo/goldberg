%p
  %h2= @project.name
  %strong{:class => project_status(@project)}= "#{project_status(@project)}"
  %form{:method => 'post', :action => "/projects/#{@project.id}/force"}
    %input{:type => 'submit', :value => 'force build'}
  %pre= @project.latest_build_log
  %ul
    - @project.builds.each do |build|
      %li
<<<<<<< HEAD
        %a{:href => "/projects/#{@project.name}/builds/#{build.id}"}= "#{build.number} #{build_status(build)}"
        - if build.timestamp
          = build.timestamp.strftime("%a, %Y/%m/%d %I:%M%p %Z")
=======
        %a{:href => "/projects/#{@project.name}/builds/#{build.id}"}= "#{build.number} #{project_status(build.status)}"
        - if build.timestamp   
          - format_timestamp(build.timestamp)
>>>>>>> 11ae66b2
        - if build.revision
          = build.revision<|MERGE_RESOLUTION|>--- conflicted
+++ resolved
@@ -7,14 +7,8 @@
   %ul
     - @project.builds.each do |build|
       %li
-<<<<<<< HEAD
         %a{:href => "/projects/#{@project.name}/builds/#{build.id}"}= "#{build.number} #{build_status(build)}"
         - if build.timestamp
-          = build.timestamp.strftime("%a, %Y/%m/%d %I:%M%p %Z")
-=======
-        %a{:href => "/projects/#{@project.name}/builds/#{build.id}"}= "#{build.number} #{project_status(build.status)}"
-        - if build.timestamp   
           - format_timestamp(build.timestamp)
->>>>>>> 11ae66b2
         - if build.revision
           = build.revision