- content_for(:head) do
  = stylesheet_link_tag 'projects'
<<<<<<< HEAD
%p
  %h2.project
    = @project.name
    %em.project_ruby (#{@project.ruby})
  %strong{:class => project_status(@project)}= "#{project_status(@project)}"
  %form{:method => 'post', :action => "/projects/#{@project.id}/force"}
    %input{:type => 'submit', :value => 'force build'}
  %pre= @project.latest_build_log
=======

.past-builds
>>>>>>> ca7bf4eb
  %ul
    - @project.builds.each do |build|
      %li.build{:class => build_status(build)}
        %a.name{:href => "/projects/#{@project.name}/builds/#{build.id}"}= "#{build.number} #{build_status(build)}"
        - if build.revision
          %span.revision= build.revision.slice(0, 6)
        - if build.timestamp
          = format_timestamp(build.timestamp)
.latest-build{:class => project_status(@project)}
  %p
    %h2= @project.name
    %strong= "#{project_status(@project)}"
    %form{:method => 'post', :action => project_force_path(@project)}
      %input{:type => 'submit', :value => 'force build'}
    %pre= @project.latest_build_log<|MERGE_RESOLUTION|>--- conflicted
+++ resolved
@@ -1,18 +1,7 @@
 - content_for(:head) do
   = stylesheet_link_tag 'projects'
-<<<<<<< HEAD
-%p
-  %h2.project
-    = @project.name
-    %em.project_ruby (#{@project.ruby})
-  %strong{:class => project_status(@project)}= "#{project_status(@project)}"
-  %form{:method => 'post', :action => "/projects/#{@project.id}/force"}
-    %input{:type => 'submit', :value => 'force build'}
-  %pre= @project.latest_build_log
-=======
 
 .past-builds
->>>>>>> ca7bf4eb
   %ul
     - @project.builds.each do |build|
       %li.build{:class => build_status(build)}
@@ -23,7 +12,9 @@
           = format_timestamp(build.timestamp)
 .latest-build{:class => project_status(@project)}
   %p
-    %h2= @project.name
+    %h2.project
+      = @project.name
+      %em.project_ruby (#{@project.ruby})
     %strong= "#{project_status(@project)}"
     %form{:method => 'post', :action => project_force_path(@project)}
       %input{:type => 'submit', :value => 'force build'}
