--- conflicted
+++ resolved
@@ -38,18 +38,7 @@
   end
 
   def latest_build
-<<<<<<< HEAD
-    builds.first || Build.null
-  end
-
-  def copy_latest_build_to_its_own_folder
-    new_build_number = (latest_build_number + 1).to_s
-    FileUtils.mkdir_p(File.join(builds_path, new_build_number), :verbose => true)
-    FileUtils.cp %w(build_status build_log build_version change_list).map{|basename| File.join(path(basename))}, File.join(builds_path, new_build_number), :verbose => true
-    Environment.write_file(build_number_path, new_build_number)
-=======
     builds.last || Build.nil
->>>>>>> f1f9eea4
   end
 
   def run_build
@@ -62,39 +51,9 @@
   end
 
   def force_build
-<<<<<<< HEAD
-    Environment.write_file(force_build_path, '')
-    update
-  end
-
-  def write_change_list
-    if latest_build.null?
-      return
-    end
-    latest_build_version = latest_build.version
-    new_build_version = build_version
-    latest_build_version.gsub!(/\n/,'')
-    new_build_version.gsub!(/\n/,'')
-    changes = Environment.system_call_output("cd #{code_path} ; git diff --name-status #{latest_build_version} #{new_build_version}")
-    Environment.write_file(change_list_path, changes)
-  end
-
-  def write_build_version
-    current_version = Environment.system_call_output("cd #{code_path} ; git show-ref HEAD --hash")
-    Environment.write_file(build_version_path, current_version)
-  end
-
-  def build_version
-    Environment.read_file(build_version_path)
-  end
-
-  def builds
-    Build.all(self)
-=======
     Rails.logger.info "forcing build for #{self.name}"
     self.build_requested = true
     save
->>>>>>> f1f9eea4
   end
 
   def command
