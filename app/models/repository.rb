--- conflicted
+++ resolved
@@ -7,46 +7,26 @@
   end
 
   def revision
-<<<<<<< HEAD
-    Command.new("cd #{@code_path} && git rev-parse --verify HEAD").execute_with_output.strip
+    Command.new("cd #{@code_path} && #{@provider.revision}").execute_with_output.strip
   end
 
   def checkout
-    Command.new("git clone --depth 1 #{@url} #{@code_path} --branch #{@branch}").execute
-=======
-    Environment.system_call_output("cd #{@code_path} && #{@provider.revision}").strip
-  end
-
-  def checkout
-    Environment.system(@provider.checkout(@url, @code_path, @branch))
->>>>>>> dba0fac4
+    Command.new(@provider.checkout(@url, @code_path, @branch)).execute
   end
 
   def update
     rev_before_update = revision
-<<<<<<< HEAD
-    Command.new("cd #{@code_path} && git pull && git submodule init && git submodule update").execute
-=======
-    Environment.system("cd #{@code_path} && #{@provider.update}")
->>>>>>> dba0fac4
+    Command.new("cd #{@code_path} && #{@provider.update}").execute
     rev_after_update = revision
     rev_before_update != rev_after_update
   end
 
   def change_list(old_sha, new_sha)
     return "" if old_sha.blank?
-<<<<<<< HEAD
-    Command.new("cd #{@code_path} && git whatchanged #{old_sha}..#{new_sha} --pretty=oneline --name-status").execute_with_output
+    Command.new("cd #{@code_path} && #{@provider.change_list(old_sha, new_sha)}").execute_with_output
   end
 
   def versioned?(file_path)
-    not Command.new("cd #{@code_path} && git checkout #{file_path} 2>>/dev/null || echo 'not versioned'").execute_with_output.include?('not versioned')
-=======
-    Environment.system_call_output("cd #{@code_path} && #{@provider.change_list(old_sha, new_sha)}")
-  end
-
-  def versioned?(file_path)
-    not Environment.system_call_output("cd #{@code_path} && #{@provider.version(file_path)} 2>>/dev/null || echo 'not versioned'").include?('not versioned')
->>>>>>> dba0fac4
+    not Command.new("cd #{@code_path} && #{@provider.version(file_path)} 2>>/dev/null || echo 'not versioned'").execute_with_output.include?('not versioned')
   end
 end