class ProjectConfig
<<<<<<< HEAD
  KEYS = [:frequency, :ruby, :rails_env]
  attr_accessor :frequency, :ruby, :rails_env

  def initialize
    @frequency = 20
    @ruby = RUBY_VERSION
    @rails_env = nil
=======
  attr_accessor :frequency, :rake_task

  def initialize
    @frequency = 20
    @rake_task = :default
>>>>>>> b1fdd2a0
  end
end<|MERGE_RESOLUTION|>--- conflicted
+++ resolved
@@ -1,18 +1,11 @@
 class ProjectConfig
-<<<<<<< HEAD
-  KEYS = [:frequency, :ruby, :rails_env]
-  attr_accessor :frequency, :ruby, :rails_env
+  KEYS = [:frequency, :ruby, :rails_env, :rake_task]
+  attr_accessor :frequency, :ruby, :rails_env, :rake_task
 
   def initialize
     @frequency = 20
     @ruby = RUBY_VERSION
     @rails_env = nil
-=======
-  attr_accessor :frequency, :rake_task
-
-  def initialize
-    @frequency = 20
     @rake_task = :default
->>>>>>> b1fdd2a0
   end
 end